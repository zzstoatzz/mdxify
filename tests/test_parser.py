"""Tests for parser functionality."""

from pathlib import Path
from textwrap import dedent

import pytest

from mdxify.parser import (
    extract_docstring,
    extract_function_signature,
    parse_module_fast,
    parse_modules_with_inheritance,
    ClassRegistry,
)


def test_extract_docstring():
    """Test docstring extraction."""
    import ast

<<<<<<< HEAD
    # Test function docstring
    func_code = 'def test():\n    """Test docstring."""\n    pass'
    func_ast = ast.parse(func_code).body[0]
    assert extract_docstring(func_ast) == "Test docstring."
=======
def test_extract_docstring_from_async_function():
    """Test extracting docstring from an async function."""
    code = dedent('''
        async def example():
            """This is a docstring."""
            pass
    ''')
    tree = ast.parse(code)
    func_node = tree.body[0]
    assert extract_docstring(func_node) == "This is a docstring."


def test_extract_docstring_from_class():
    """Test extracting docstring from a class."""
    code = dedent('''
        class Example:
            """This is a class docstring."""
            pass
    ''')
    tree = ast.parse(code)
    class_node = tree.body[0]
    assert extract_docstring(class_node) == "This is a class docstring."


def test_extract_docstring_fixes_raises():
    """Test that Raises without colon is fixed."""
    code = dedent('''
        def example():
            """
            This function does something.
            
            Raises
                ValueError: If something is wrong.
            """
            pass
    ''')
    tree = ast.parse(code)
    func_node = tree.body[0]
    docstring = extract_docstring(func_node)
    assert "Raises:" in docstring
    assert "Raises\n" not in docstring
>>>>>>> ba59a849

    # Test class docstring
    class_code = 'class Test:\n    """Test class docstring."""\n    pass'
    class_ast = ast.parse(class_code).body[0]
    assert extract_docstring(class_ast) == "Test class docstring."

    # Test module docstring
    module_code = '"""Test module docstring."""\npass'
    module_ast = ast.parse(module_code)
    assert extract_docstring(module_ast) == "Test module docstring."

    # Test no docstring
    no_doc_code = "def test():\n    pass"
    no_doc_ast = ast.parse(no_doc_code).body[0]
    assert extract_docstring(no_doc_ast) == ""


def test_extract_function_signature():
    """Test function signature extraction."""
    import ast

    # Simple function
    func_code = "def test(x: int, y: str = 'default') -> bool:\n    pass"
    func_ast = ast.parse(func_code).body[0]
    assert extract_function_signature(func_ast) == "test(x: int, y: str = 'default') -> bool"

    # Function with *args and **kwargs
    func_code = "def test(x: int, *args, **kwargs) -> None:\n    pass"
    func_ast = ast.parse(func_code).body[0]
    assert extract_function_signature(func_ast) == "test(x: int, *args, **kwargs) -> None"

<<<<<<< HEAD
    # Async function
    func_code = "async def test(x: int) -> str:\n    pass"
    func_ast = ast.parse(func_code).body[0]
    assert extract_function_signature(func_ast) == "test(x: int) -> str"
=======
def test_extract_async_function_signature_simple():
    """Test extracting a simple async function signature."""
    code = "async def foo(x, y): pass"
    tree = ast.parse(code)
    func_node = tree.body[0]
    assert isinstance(func_node, ast.AsyncFunctionDef)
    assert extract_function_signature(func_node) == "foo(x, y)"


def test_extract_function_signature_with_types_and_defaults():
    """Test extracting function signature with type annotations and defaults."""
    code = "def foo(x: int, y: str = 'hello') -> bool: pass"
    tree = ast.parse(code)
    func_node = tree.body[0]
    assert isinstance(func_node, ast.FunctionDef)
    assert extract_function_signature(func_node) == "foo(x: int, y: str = 'hello') -> bool"
>>>>>>> ba59a849


def test_extract_async_function_signature_with_types_and_defaults():
    """Test extracting async function signature with type annotations and defaults."""
    code = "async def foo(x: int, y: str = 'hello') -> bool: pass"
    tree = ast.parse(code)
    func_node = tree.body[0]
    assert isinstance(func_node, ast.AsyncFunctionDef)
    assert extract_function_signature(func_node) == "foo(x: int, y: str = 'hello') -> bool"


def test_parse_module_fast(tmp_path):
    """Test parsing a module file."""
    module_file = tmp_path / "test_module.py"
    module_file.write_text(dedent('''
        """Module docstring."""
        
        def public_function(x: int) -> int:
            """A public function."""
            return x * 2
            
        def _private_function():
            """A private function."""
            pass

        async def async_public_function(x: int) -> int:
            """An async public function."""
            return x * 2

        async def _async_private_function():
            """An async private function."""
            pass
            
        class PublicClass:
            """A public class."""
            
            def public_method(self):
                """A public method."""
                pass
                
            def _private_method(self):
                """A private method."""
                pass

            async def async_public_method(self):
                """An async public method."""
                pass

            async def _async_private_method(self):
                """An async private method."""
                pass
                                  
        class _PrivateClass:
            """A private class."""
            pass
    '''))
    
    result = parse_module_fast("test_module", module_file)
    
    assert result["name"] == "test_module"
    assert result["docstring"] == "Module docstring."
    assert len(result["functions"]) == 2
    assert result["functions"][0]["name"] == "public_function"
    assert result["functions"][1]["name"] == "async_public_function"
    assert len(result["classes"]) == 1
    assert result["classes"][0]["name"] == "PublicClass"
    assert len(result["classes"][0]["methods"]) == 2
    assert result["classes"][0]["methods"][0]["name"] == "public_method"
    assert result["classes"][0]["methods"][1]["name"] == "async_public_method"


def test_parse_module_fast_with_inheritance(tmp_path):
    """Test parsing a module with inheritance support."""
    # Create parent module
    parent_file = tmp_path / "parent_module.py"
    parent_file.write_text(dedent('''
        """Parent module."""
        
        class BaseClass:
            """A base class with methods."""
            
            def base_method(self, x: int) -> int:
                """A method from the base class.
                
                Args:
                    x: Input value
                    
                Returns:
                    Doubled value
                """
                return x * 2
                
            def another_method(self, text: str) -> str:
                """Another method from base class.
                
                Args:
                    text: Input text
                    
                Returns:
                    Uppercase text
                """
                return text.upper()
    '''))
    
    # Create child module
    child_file = tmp_path / "child_module.py"
    child_file.write_text(dedent('''
        """Child module."""
        
        from .parent_module import BaseClass
        
        class ChildClass(BaseClass):
            """A child class that inherits from BaseClass."""
            
            def child_method(self, value: str) -> str:
                """A method specific to the child class.
                
                Args:
                    value: Input value
                    
                Returns:
                    Processed value
                """
                return f"Child: {value}"
    '''))
    
    # Test inheritance parsing
    modules_to_process = ["parent_module", "child_module"]
    
    # Mock the module discovery to use our test files
    import sys
    sys.path.insert(0, str(tmp_path))
    
    try:
        # Mock get_module_source_file to return our test files
        from unittest.mock import patch
        
        def mock_get_module_source_file(module_name):
            if module_name == "parent_module":
                return parent_file
            elif module_name == "child_module":
                return child_file
            return None
        
        with patch('mdxify.discovery.get_module_source_file', side_effect=mock_get_module_source_file):
            results = parse_modules_with_inheritance(modules_to_process)
            
            # Check that we got results for both modules
            assert "parent_module" in results
            assert "child_module" in results
            
            # Check parent module
            parent_result = results["parent_module"]
            assert len(parent_result["classes"]) == 1
            assert parent_result["classes"][0]["name"] == "BaseClass"
            assert len(parent_result["classes"][0]["methods"]) == 2
            
            # Check child module
            child_result = results["child_module"]
            assert len(child_result["classes"]) == 1
            assert child_result["classes"][0]["name"] == "ChildClass"
            
            # Child should have its own method plus inherited methods
            child_methods = child_result["classes"][0]["methods"]
            assert len(child_methods) == 3  # 1 own + 2 inherited
            
            # Find the inherited methods
            inherited_methods = [m for m in child_methods if m.get("is_inherited")]
            assert len(inherited_methods) == 2
            
            # Check that inherited methods have the right metadata
            for method in inherited_methods:
                assert method["is_inherited"] is True
                assert method["inherited_from"] == "BaseClass"
                assert method["name"] in ["base_method", "another_method"]
                
    finally:
        sys.path.remove(str(tmp_path))


def test_class_registry():
    """Test the ClassRegistry functionality."""
    registry = ClassRegistry()
    
    # Add a class
    class_info = {
        "name": "TestClass",
        "methods": [{"name": "test_method", "signature": "test_method()"}],
        "base_classes": ["BaseClass"]
    }
    
    registry.add_class("test_module", "TestClass", class_info)
    
    # Check that it was added
    assert registry.get_class("test_module.TestClass") == class_info
    assert "test_module" in registry.module_classes
    assert "TestClass" in registry.module_classes["test_module"]
    
    # Test finding class in modules
    found = registry.find_class_in_modules("TestClass", ["test_module"])
    assert found == "test_module.TestClass"
    
    # Test with non-existent class
    found = registry.find_class_in_modules("NonExistent", ["test_module"])
    assert found is None


def test_inheritance_with_complex_base_classes(tmp_path):
    """Test inheritance with complex base class references."""
    # Create a module with complex inheritance
    module_file = tmp_path / "complex_inheritance.py"
    module_file.write_text(dedent('''
        """Module with complex inheritance."""
        
        from typing import List, Optional
        
        class BaseClass:
            """Base class."""
            
<<<<<<< HEAD
            def base_method(self) -> str:
                """Base method."""
                return "base"
        
        class IntermediateClass(BaseClass):
            """Intermediate class."""
=======
        def _private_function():
            """A private function."""
            pass

        async def async_public_function(x: int) -> int:
            """An async public function."""
            return x * 2

        async def _async_private_function():
            """An async private function."""
            pass
>>>>>>> ba59a849
            
            def intermediate_method(self) -> str:
                """Intermediate method."""
                return "intermediate"
        
        class FinalClass(IntermediateClass):
            """Final class with multiple inheritance levels."""
            
            def final_method(self) -> str:
                """Final method."""
                return "final"
    '''))
    
    # Test parsing
    result = parse_module_fast("complex_inheritance", module_file)
    
    assert len(result["classes"]) == 3
    
    # Check that base classes are extracted correctly
    base_class = next(c for c in result["classes"] if c["name"] == "BaseClass")
    assert base_class["base_classes"] == []
    
    intermediate_class = next(c for c in result["classes"] if c["name"] == "IntermediateClass")
    assert intermediate_class["base_classes"] == ["BaseClass"]
    
    final_class = next(c for c in result["classes"] if c["name"] == "FinalClass")
    assert final_class["base_classes"] == ["IntermediateClass"]
    

def test_inheritance_from_private_module(tmp_path):
    """Test that public methods from parent classes in private modules are included in child class documentation."""
    # Create a private parent module
    private_file = tmp_path / "_internal.py"
    private_file.write_text(dedent('''
        """Private internal module."""
        
        class _Base:
            """A private base class with a public method."""
            def public_base_method(self, x: int) -> int:
                """A public method from the private base class."""
                return x * 2
            def _private_base_method(self):
                """A private method from the private base class."""
                pass
    '''))
    # Create a public child module
    public_file = tmp_path / "public_mod.py"
    public_file.write_text(dedent('''
        """Public module."""
        from _internal import _Base
        class PublicChild(_Base):
            """A public child class inheriting from a private base class."""
            def child_method(self):
                """A method specific to the child class."""
                pass
<<<<<<< HEAD
    '''))
    # Patch get_module_source_file and find_all_modules
    import sys
    sys.path.insert(0, str(tmp_path))
    from unittest.mock import patch
    from mdxify import parser
    def mock_get_module_source_file(module_name):
        if module_name == "_internal":
            return private_file
        elif module_name == "public_mod":
            return public_file
        return None
    def mock_find_all_modules(root_module):
        return ["_internal", "public_mod"]
    try:
        with patch('mdxify.discovery.get_module_source_file', side_effect=mock_get_module_source_file), \
             patch('mdxify.discovery.find_all_modules', side_effect=mock_find_all_modules):
            results = parser.parse_modules_with_inheritance(["public_mod"])
            child = results["public_mod"]["classes"][0]
            method_names = {m["name"] for m in child["methods"]}
            # Should include both the child method and the inherited public method
            assert "child_method" in method_names
            assert "public_base_method" in method_names
            # Should not include the private method from the base
            assert "_private_base_method" not in method_names
            # The inherited method should be marked as inherited
            inherited = [m for m in child["methods"] if m["name"] == "public_base_method"]
            assert inherited and inherited[0]["is_inherited"] is True
    finally:
        sys.path.remove(str(tmp_path))
=======

            async def async_public_method(self):
                """An async public method."""
                pass

            async def _async_private_method(self):
                """An async private method."""
                pass
                                  
        class _PrivateClass:
            """A private class."""
            pass
    '''))

    result = parse_module_fast("test_module", module_file, include_internal=True)
    
    assert result["name"] == "test_module"
    assert result["docstring"] == "Module docstring."
    assert len(result["functions"]) == 4
    assert result["functions"][0]["name"] == "public_function"
    assert result["functions"][1]["name"] == "_private_function"
    assert result["functions"][2]["name"] == "async_public_function"
    assert result["functions"][3]["name"] == "_async_private_function"
    assert len(result["classes"]) == 2
    assert result["classes"][0]["name"] == "PublicClass"
    assert len(result["classes"][0]["methods"]) == 4
    assert result["classes"][0]["methods"][0]["name"] == "public_method"
    assert result["classes"][0]["methods"][1]["name"] == "_private_method"
    assert result["classes"][0]["methods"][2]["name"] == "async_public_method"
    assert result["classes"][0]["methods"][3]["name"] == "_async_private_method"
    assert result["classes"][1]["name"] == "_PrivateClass"
    assert len(result["classes"][1]["methods"]) == 0
>>>>>>> ba59a849
    <|MERGE_RESOLUTION|>--- conflicted
+++ resolved
@@ -18,54 +18,15 @@
     """Test docstring extraction."""
     import ast
 
-<<<<<<< HEAD
     # Test function docstring
     func_code = 'def test():\n    """Test docstring."""\n    pass'
     func_ast = ast.parse(func_code).body[0]
     assert extract_docstring(func_ast) == "Test docstring."
-=======
-def test_extract_docstring_from_async_function():
-    """Test extracting docstring from an async function."""
-    code = dedent('''
-        async def example():
-            """This is a docstring."""
-            pass
-    ''')
-    tree = ast.parse(code)
-    func_node = tree.body[0]
-    assert extract_docstring(func_node) == "This is a docstring."
-
-
-def test_extract_docstring_from_class():
-    """Test extracting docstring from a class."""
-    code = dedent('''
-        class Example:
-            """This is a class docstring."""
-            pass
-    ''')
-    tree = ast.parse(code)
-    class_node = tree.body[0]
-    assert extract_docstring(class_node) == "This is a class docstring."
-
-
-def test_extract_docstring_fixes_raises():
-    """Test that Raises without colon is fixed."""
-    code = dedent('''
-        def example():
-            """
-            This function does something.
-            
-            Raises
-                ValueError: If something is wrong.
-            """
-            pass
-    ''')
-    tree = ast.parse(code)
-    func_node = tree.body[0]
-    docstring = extract_docstring(func_node)
-    assert "Raises:" in docstring
-    assert "Raises\n" not in docstring
->>>>>>> ba59a849
+
+    # Test async function docstring
+    async_func_code = 'async def test():\n    """Test docstring."""\n    pass'
+    async_func_ast = ast.parse(async_func_code).body[0]
+    assert extract_docstring(async_func_ast) == "Test docstring."
 
     # Test class docstring
     class_code = 'class Test:\n    """Test class docstring."""\n    pass'
@@ -97,38 +58,15 @@
     func_ast = ast.parse(func_code).body[0]
     assert extract_function_signature(func_ast) == "test(x: int, *args, **kwargs) -> None"
 
-<<<<<<< HEAD
+    # Function with types and defaults
+    func_code = "def test(x: int = 1, y: str = 'default') -> bool:\n    pass"
+    func_ast = ast.parse(func_code).body[0]
+    assert extract_function_signature(func_ast) == "test(x: int = 1, y: str = 'default') -> bool"
+
     # Async function
     func_code = "async def test(x: int) -> str:\n    pass"
     func_ast = ast.parse(func_code).body[0]
     assert extract_function_signature(func_ast) == "test(x: int) -> str"
-=======
-def test_extract_async_function_signature_simple():
-    """Test extracting a simple async function signature."""
-    code = "async def foo(x, y): pass"
-    tree = ast.parse(code)
-    func_node = tree.body[0]
-    assert isinstance(func_node, ast.AsyncFunctionDef)
-    assert extract_function_signature(func_node) == "foo(x, y)"
-
-
-def test_extract_function_signature_with_types_and_defaults():
-    """Test extracting function signature with type annotations and defaults."""
-    code = "def foo(x: int, y: str = 'hello') -> bool: pass"
-    tree = ast.parse(code)
-    func_node = tree.body[0]
-    assert isinstance(func_node, ast.FunctionDef)
-    assert extract_function_signature(func_node) == "foo(x: int, y: str = 'hello') -> bool"
->>>>>>> ba59a849
-
-
-def test_extract_async_function_signature_with_types_and_defaults():
-    """Test extracting async function signature with type annotations and defaults."""
-    code = "async def foo(x: int, y: str = 'hello') -> bool: pass"
-    tree = ast.parse(code)
-    func_node = tree.body[0]
-    assert isinstance(func_node, ast.AsyncFunctionDef)
-    assert extract_function_signature(func_node) == "foo(x: int, y: str = 'hello') -> bool"
 
 
 def test_parse_module_fast(tmp_path):
@@ -339,26 +277,12 @@
         class BaseClass:
             """Base class."""
             
-<<<<<<< HEAD
             def base_method(self) -> str:
                 """Base method."""
                 return "base"
         
         class IntermediateClass(BaseClass):
             """Intermediate class."""
-=======
-        def _private_function():
-            """A private function."""
-            pass
-
-        async def async_public_function(x: int) -> int:
-            """An async public function."""
-            return x * 2
-
-        async def _async_private_function():
-            """An async private function."""
-            pass
->>>>>>> ba59a849
             
             def intermediate_method(self) -> str:
                 """Intermediate method."""
@@ -414,7 +338,6 @@
             def child_method(self):
                 """A method specific to the child class."""
                 pass
-<<<<<<< HEAD
     '''))
     # Patch get_module_source_file and find_all_modules
     import sys
@@ -445,38 +368,5 @@
             assert inherited and inherited[0]["is_inherited"] is True
     finally:
         sys.path.remove(str(tmp_path))
-=======
-
-            async def async_public_method(self):
-                """An async public method."""
-                pass
-
-            async def _async_private_method(self):
-                """An async private method."""
-                pass
-                                  
-        class _PrivateClass:
-            """A private class."""
-            pass
-    '''))
-
-    result = parse_module_fast("test_module", module_file, include_internal=True)
-    
-    assert result["name"] == "test_module"
-    assert result["docstring"] == "Module docstring."
-    assert len(result["functions"]) == 4
-    assert result["functions"][0]["name"] == "public_function"
-    assert result["functions"][1]["name"] == "_private_function"
-    assert result["functions"][2]["name"] == "async_public_function"
-    assert result["functions"][3]["name"] == "_async_private_function"
-    assert len(result["classes"]) == 2
-    assert result["classes"][0]["name"] == "PublicClass"
-    assert len(result["classes"][0]["methods"]) == 4
-    assert result["classes"][0]["methods"][0]["name"] == "public_method"
-    assert result["classes"][0]["methods"][1]["name"] == "_private_method"
-    assert result["classes"][0]["methods"][2]["name"] == "async_public_method"
-    assert result["classes"][0]["methods"][3]["name"] == "_async_private_method"
-    assert result["classes"][1]["name"] == "_PrivateClass"
-    assert len(result["classes"][1]["methods"]) == 0
->>>>>>> ba59a849
+    
     