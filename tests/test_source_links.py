--- conflicted
+++ resolved
@@ -98,7 +98,6 @@
         "https://github.com/owner/repo/blob/main/module.py#L42",
     )
     # Should still produce the icon, not the custom text
-<<<<<<< HEAD
     expected = '### `function_name` <sup><a href="https://github.com/owner/repo/blob/main/module.py#L42" target="_blank"><Icon icon="github" size="14" /></a></sup>'
     assert result == expected
 
@@ -196,8 +195,4 @@
                 assert "child_module.py" in mdx_content
                 
         finally:
-            sys.path.remove(str(src_path))
-=======
-    expected = '### `function_name` <sup><a href="https://github.com/owner/repo/blob/main/module.py#L42" target="_blank"><Icon icon="github" style="width: 14px; height: 14px;" /></a></sup>'
-    assert result == expected
->>>>>>> 98669795
+            sys.path.remove(str(src_path))